## Master

##### Breaking

* None.

##### Enhancements

* None.

##### Bug Fixes

* None.

## 0.17.0: Extra Rinse Cycle

##### Breaking

* `variable_name` rule (`VariableNameRule`) is now `identifier_name`
  (`IdentifierNameRule`) as it validates other identifiers as well.  
  [Marcelo Fabri](https://github.com/marcelofabri)
  [#663](https://github.com/realm/SwiftLint/issues/663)

* Fix `sorted_imports` rule to sort ignoring case.  
  [Keith Smiley](https://github.com/keith)
  [#1185](https://github.com/realm/SwiftLint/issues/1185)

* Temporarily disable cache when linting. This will be re-enabled in a future
  version after important cache-related issues have been addressed.  
  [Marcelo Fabri](https://github.com/marcelofabri)

##### Enhancements

<<<<<<< HEAD
* Make `trailing_comma` rule autocorrectable.  
  [Samuel Susla](https://github.com/sammy-SC)
  [#1326](https://github.com/realm/SwiftLint/issues/1326)

* Performance improvements to `generic_type_name`,
  `redundant_nil_coalescing`, `mark`, `first_where` and
  `vertical_whitespace` rules.  
=======
* Add `implicitly_unwrapped_optional` opt-in rule that warns against using
  implicitly unwrapped optionals, except cases when this IUO is an IBOutlet.
  [Siarhei Fedartsou](https://github.com/SiarheiFedartsou)
  [#56](https://github.com/realm/SwiftLint/issues/56)

* Performance improvements to `generic_type_name`, `redundant_nil_coalescing`,
  `mark`, `first_where` and `vertical_whitespace` rules.
>>>>>>> 61b2c5b8
  [Marcelo Fabri](https://github.com/marcelofabri)

* Add `discarded_notification_center_observer` rule that warns when the result
  of `NotificationCenter.addObserver(forName:object:queue:using:)` is not stored
  so it can be removed later.
  [Marcelo Fabri](https://github.com/marcelofabri)
  [#1062](https://github.com/realm/SwiftLint/issues/1062)

* Add `notification_center_detachment` rule that warns against an object
  removing itself from `NotificationCenter` in an unsafe location.  
  [Marcelo Fabri](https://github.com/marcelofabri)
  [#1061](https://github.com/realm/SwiftLint/issues/1061)

* Accept `AnyObject` and `NSObjectProtocol` in `class_delegate_protocol`.  
  [Jon Shier](https://github.com/jshier)
  [#1261](https://github.com/realm/SwiftLint/issues/1261)

* Add `ignores_function_declarations` and `ignores_comments` as options to
  `LineLengthRule`.
  [Michael L. Welles](https://github.com/mlwelles)
  [#598](https://github.com/realm/SwiftLint/issues/598)
  [#975](https://github.com/realm/SwiftLint/issues/975)

* Add `for_where` rule that validates that `where` is used in a `for` loop
  instead of a single `if` expression inside the loop.  
  [Marcelo Fabri](https://github.com/marcelofabri)
  [#1228](https://github.com/realm/SwiftLint/issues/1228)

* `unused_enumerated` rule now warns when only the index is being used.
  You should use `.indices` instead of `.enumerated()` in this case.  
  [Marcelo Fabri](https://github.com/marcelofabri)
  [#1278](https://github.com/realm/SwiftLint/issues/1278)

* Add `ignores_case_statements` as option to `CyclomaticComplexityRule`.  
  [Michael L. Welles](https://github.com/mlwelles)
  [#1298](https://github.com/realm/SwiftLint/issues/1298)

* Add correctable `redundant_discardable_let` rule that warns when
  `let _ = foo()` is used to discard a result from a function instead of
  `_ = foo()`.  
  [Marcelo Fabri](https://github.com/marcelofabri)
  [#1232](https://github.com/realm/SwiftLint/issues/1232)

* Accept global and local variables in `implicit_getter` rule.  
  [Marcelo Fabri](https://github.com/marcelofabri)

* Add `--enabled` (or `-e`) switch to the `rules` CLI command, to only display
  enabled rules.
  [Natan Rolnik](https://github.com/NatanRolnik)
  [#1270](https://github.com/realm/SwiftLint/issues/1270)

* Now `nesting` rule can be configured with a type and statement level.  
  [Hayashi Tatsuya](https://github.com/sora0077)
  [#1318](https://github.com/realm/SwiftLint/issues/1318)

* Add `explicit_type_interface` opt-in rule that validates that the properties
  have an explicit type interface.  
  [Kim de Vos](https://github.com/kimdv)

* Add `--lenient` CLI option to `lint` command. Facilitates running a lint task
  that doesn't fail a pipeline of other tasks.
  [aaroncrespo](https://github.com/aaroncrespo)
  [#1322](https://github.com/realm/SwiftLint/issues/1322)

* Add `fatal_error_message` opt-in rule that validates that `fatalError()` calls
  have a message.  
  [Kim de Vos](https://github.com/kimdv)
  [#1348](https://github.com/realm/SwiftLint/issues/1348)

##### Bug Fixes

* Fix crashes when accessing cached regular expressions when linting in
  parallel.  
  [JP Simard](https://github.com/jpsim)
  [#1344](https://github.com/realm/SwiftLint/issues/1344)

* Fix a false positive on `large_tuple` rule when using closures.  
  [Marcelo Fabri](https://github.com/marcelofabri)
  [#1234](https://github.com/realm/SwiftLint/issues/1234)

* Fix `force_unwrap` false positive for bool negation.  
  [Aaron McTavish](https://github.com/aamctustwo)
  [#918](https://github.com/realm/SwiftLint/issues/918)

* Fix false positive and wrong correction on `number_separator` rule.  
  [Marcelo Fabri](https://github.com/marcelofabri)
  [#1242](https://github.com/realm/SwiftLint/issues/1242)

* Retain closure parameter types when they are specified during autocorrect.  
  [Allen Zeng](https://github.com/allen-zeng)
  [#1175](https://github.com/realm/SwiftLint/issues/1175)

* Fix `redundant_void_return` matches if return type starts with Void~.  
  [Hayashi Tatsuya](https://github.com/sora0077)

* Ignore `unused_closure_parameter` rule on closures that are called inline.  
  [Marcelo Fabri](https://github.com/marcelofabri)
  [#1161](https://github.com/realm/SwiftLint/issues/1161)

* Disable `valid_docs` and `missing_docs` rules when running in Swift 2.3 or
  later as they have not been updated to work with those versions of Swift.
  Both rules are now opt-in because of this.  
  [JP Simard](https://github.com/jpsim)
  [#728](https://github.com/realm/SwiftLint/issues/728)

* Fix false positive on `large_tuple` rule when using generics inside a tuple.  
  [Marcelo Fabri](https://github.com/marcelofabri)
  [#1257](https://github.com/realm/SwiftLint/issues/1257)

* Make `ASTRule` default implementation to navigate through the substructure
  even if its children are from a different kind. This fixes some violations not
  being reported in some contexts.
  [Marcelo Fabri](https://github.com/marcelofabri)
  [#1237](https://github.com/realm/SwiftLint/issues/1237)

* Reimplement `switch_case_on_newline` rule to be an `ASTRule` and be more
  reliable, fixing some false negatives and false positives.  
  [Marcelo Fabri](https://github.com/marcelofabri)
  [#1268](https://github.com/realm/SwiftLint/issues/1268)

* Fix `closure_end_indentation` rule false positive when using single-line
  closures.  
  [Marcelo Fabri](https://github.com/marcelofabri)
  [#1216](https://github.com/realm/SwiftLint/issues/1216)

* Fix `todo` rule messages when the comment is not on a new line.  
  [Marcelo Fabri](https://github.com/marcelofabri)
  [#1304](https://github.com/realm/SwiftLint/issues/1304)

* Fix false negative on `unused_closure_parameter` rule.  
  [Hayashi Tatsuya](https://github.com/sora0077)

* Fix `checkstyle` report format.  
  [Yuki Oya](https://github.com/YukiOya)

## 0.16.1: Commutative Fabric Sheets

##### Breaking

* None.

##### Enhancements

* Improve `unused_optional_binding` rule on tuples check.  
  [Rafael Machado](https://github.com/rakaramos)

* Update `variable_name` to ignore overrides.  
  [Aaron McTavish](https://github.com/aamctustwo)
  [#1169](https://github.com/realm/SwiftLint/issues/1169)

* Update `number_separator` rule to allow for specifying
  minimum length of fraction.  
  [Bjarke Søndergaard](https://github.com/bjarkehs)
  [#1200](https://github.com/realm/SwiftLint/issues/1200)

* Update `legacy_constant` rule to support `CGFloat.pi` and `Float.pi`.  
  [Aaron McTavish](https://github.com/aamctustwo)
  [#1198](https://github.com/realm/SwiftLint/issues/1198)

##### Bug Fixes

* Fix false positives on `shorthand_operator` rule.  
  [Marcelo Fabri](https://github.com/marcelofabri)
  [#1156](https://github.com/realm/SwiftLint/issues/1156)
  [#1163](https://github.com/realm/SwiftLint/issues/1163)

* Fix false positive on `redundant_optional_initialization` rule.  
  [Marcelo Fabri](https://github.com/marcelofabri)
  [#1159](https://github.com/realm/SwiftLint/issues/1159)

* Fix false positive on `operator_usage_whitespace` rule with decimal
  literals in exponent format.  
  [Marcelo Fabri](https://github.com/marcelofabri)
  [#1153](https://github.com/realm/SwiftLint/issues/1153)

* Fix `excluded` configuration not excluding files.  
  [Marcelo Fabri](https://github.com/marcelofabri)
  [#1166](https://github.com/realm/SwiftLint/issues/1166)

* Disable commutative operations on `shorthand_operator` rule.  
  [Marcelo Fabri](https://github.com/marcelofabri)
  [#1182](https://github.com/realm/SwiftLint/issues/1182)
  [#1183](https://github.com/realm/SwiftLint/issues/1183)
  [#1211](https://github.com/realm/SwiftLint/issues/1211)

* Fix crash when running in a Sandboxed environment, which also fixes Homebrew
  distribution. Set the `SWIFTLINT_SWIFT_VERSION` environment variable to either
  `2` or `3` to force that operation mode, bypassing the Swift version
  determined from SourceKit.  
  [JP Simard](https://github.com/jpsim)

## 0.16.0: Maximum Energy Efficiency Setting

##### Breaking

* Several API breaking changes were made to conform to the Swift 3 API Design
  Guidelines. We apologize for any inconvenience this may have caused.

##### Enhancements

* Speed up linting by caching linter results across invocations.  
  [Marcelo Fabri](https://github.com/marcelofabri)
  [#868](https://github.com/realm/SwiftLint/issues/868)

* Speed up linting by processing multiple files and rules concurrently.  
  [JP Simard](https://github.com/jpsim)
  [#1077](https://github.com/realm/SwiftLint/issues/1077)

* Make many operations in SwiftLintFramework safe to call in multithreaded
  scenarios, including accessing `Linter.styleViolations`.  
  [JP Simard](https://github.com/jpsim)
  [#1077](https://github.com/realm/SwiftLint/issues/1077)

* Permit unsigned and explicitly-sized integer types in `valid_ibinspectable`  
  [Daniel Duan](https://github.com/dduan)

* Make `nimble_operator` rule correctable.  
  [Vojta Stavik](https://github.com/VojtaStavik)

* Add `vertical_parameter_alignment` rule that checks if parameters are
  vertically aligned for multi-line function declarations.  
  [Marcelo Fabri](https://github.com/marcelofabri)
  [#1033](https://github.com/realm/SwiftLint/issues/1033)

* Add more helpful reason strings to TrailingCommaRule.  
  [Matt Rubin](https://github.com/mattrubin)

* Add `class_delegate_protocol` rule that warns against protocol declarations
  that aren't marked as `: class` or `@objc`.  
  [Marcelo Fabri](https://github.com/marcelofabri)
  [#1039](https://github.com/realm/SwiftLint/issues/1039)

* Add correctable `redundant_optional_initialization` rule that warns against
  initializing optional variables with `nil`.  
  [Marcelo Fabri](https://github.com/marcelofabri)
  [#1052](https://github.com/realm/SwiftLint/issues/1052)

* `redundant_nil_coalescing` rule is now correctable.  
  [Marcelo Fabri](https://github.com/marcelofabri)

* Make `number_separator` rule correctable.  
  [Marcelo Fabri](https://github.com/marcelofabri)

* `empty_parentheses_with_trailing_closure` rule is now correctable.  
  [Marcelo Fabri](https://github.com/marcelofabri)

* Add correctable `redundant_void_return` rule that warns against
  explicitly adding `-> Void` to functions.  
  [Marcelo Fabri](https://github.com/marcelofabri)
  [#1066](https://github.com/realm/SwiftLint/issues/1066)

* Add an opt-in rule that enforces alphabetical sorting of imports.  
  [Scott Berrevoets](https://github.com/sberrevoets)
  [#900](https://github.com/realm/SwiftLint/issues/900)

* `type_name` rule forces enum values to be UpperCamelCase again
  when used with Swift 2.3.  
  [Marcelo Fabri](https://github.com/marcelofabri)
  [#1090](https://github.com/realm/SwiftLint/issues/1090)

* Make `weak_delegate` rule ignore computed properties.  
  [Rafael Machado](https://github.com/rakaramos)
  [#1089](https://github.com/realm/SwiftLint/issues/1089)

* Add `object_literal` opt-in rule that warns against using image and color
  inits that can be replaced for `#imageLiteral` or `#colorLiteral` in
  Swift 3.  
  [Marcelo Fabri](https://github.com/marcelofabri)
  [#1060](https://github.com/realm/SwiftLint/issues/1060)

* Now `number_separator` rule can be configured with a minimum length.  
  [Marcelo Fabri](https://github.com/marcelofabri)
  [#1109](https://github.com/realm/SwiftLint/issues/1109)

* Add `compiler_protocol_init` rule that flags usage of initializers
  declared in protocols used by the compiler such as `ExpressibleByArrayLiteral`
  that shouldn't be called directly. Instead, you should use a literal anywhere
  a concrete type conforming to the protocol is expected by the context.  
  [Marcelo Fabri](https://github.com/marcelofabri)
  [#1096](https://github.com/realm/SwiftLint/issues/1096)

* Add `large_tuple` configurable rule that validates that tuples shouldn't
  have too many members.  
  [Marcelo Fabri](https://github.com/marcelofabri)
  [#1065](https://github.com/realm/SwiftLint/issues/1065)

* Add `generic_type_name` rule that validates generic constraint type names.  
  [Marcelo Fabri](https://github.com/marcelofabri)
  [#51](https://github.com/realm/SwiftLint/issues/51)

* Update `vertical_whitespace` rule to allow configuration of the number of
  consecutive empty lines before a violation using `max_empty_lines`.
  The default value is still 1 line.  
  [Aaron McTavish](https://github.com/aamctustwo)
  [#769](https://github.com/realm/SwiftLint/issues/769)

* Add check to ignore urls in `line_length` rule when `ignores_urls`
  configuration is enabled.  
  [Javier Hernández](https://github.com/jaherhi)
  [#384](https://github.com/realm/SwiftLint/issues/384)

* Add `shorthand_operator` rule that validates that shorthand operators should
  be used when possible.  
  [Marcelo Fabri](https://github.com/marcelofabri)
  [#902](https://github.com/realm/SwiftLint/issues/902)

* Allow specifying a `swiftlint_version` configuration key which will log a
  warning if the current running version of SwiftLint is different than this
  value.  
  [JP Simard](https://github.com/jpsim)
  [#221](https://github.com/realm/SwiftLint/issues/221)

* Add internal support for deprecated rule aliases.  
  [Marcelo Fabri](https://github.com/marcelofabri)
  [#973](https://github.com/realm/SwiftLint/issues/973)

* Add `unused_optional_binding` rule that will check for optional bindings
  not being used.  
  [Rafael Machado](https://github.com/rakaramos)
  [#1116](https://github.com/realm/SwiftLint/issues/1116)

##### Bug Fixes

* Ignore close parentheses on `vertical_parameter_alignment` rule.  
  [Marcelo Fabri](https://github.com/marcelofabri)
  [#1042](https://github.com/realm/SwiftLint/issues/1042)

* `syntactic_sugar` rule now doesn't flag declarations that can't be fixed.  
  [Marcelo Fabri](https://github.com/marcelofabri)
  [#928](https://github.com/realm/SwiftLint/issues/928)

* Fix false positives on `closure_parameter_position` and
  `unused_closure_parameter` rules with Swift 2.3.  
  [Marcelo Fabri](https://github.com/marcelofabri)
  [#1019](https://github.com/realm/SwiftLint/issues/1019)

* Fix crash on `trailing_comma` rule with Swift 2.3.  
  [Marcelo Fabri](https://github.com/marcelofabri)
  [#921](https://github.com/realm/SwiftLint/issues/921)

* Fix out of range exception in `AttributesRule`.  
  [JP Simard](https://github.com/jpsim)
  [#1105](https://github.com/realm/SwiftLint/issues/1105)

* Fix `variable_name` and `type_name` rules on Linux.  
  [Marcelo Fabri](https://github.com/marcelofabri)

* Fix linting directories with names ending with `.swift`.  
  [JP Simard](https://github.com/jpsim)

* Fix running `swiftlint version` when building with Swift Package Manager.  
  [Marcelo Fabri](https://github.com/marcelofabri)
  [#1045](https://github.com/realm/SwiftLint/issues/1045)

* Fix false positive on `vertical_parameter_alignment` rule when breaking line
  in a default parameter declaration.  
  [Marcelo Fabri](https://github.com/marcelofabri)
  [#1129](https://github.com/realm/SwiftLint/issues/1129)

## 0.15.0: Hand Washable Holiday Linens 🎄

##### Breaking

* `line_length` rule now has a default value of `120` for warnings.  
  [Marcelo Fabri](https://github.com/marcelofabri)
  [#1008](https://github.com/realm/SwiftLint/issues/1008)

##### Enhancements

* Add `closure_end_indentation` opt-in rule that validates closure closing
  braces according to these rules:
  * If the method call has chained breaking lines on each method
    (`.` is on a new line), the closing brace should be vertically aligned
    with the `.`.
  * Otherwise, the closing brace should be vertically aligned with
    the beginning of the statement in the first line.  

  [Marcelo Fabri](https://github.com/marcelofabri)
  [#326](https://github.com/realm/SwiftLint/issues/326)

* `operator_usage_whitespace` rule is now correctable.  
  [Marcelo Fabri](https://github.com/marcelofabri)

* `implicit_getter` and `mark` rule performance improvements.  
  [Marcelo Fabri](https://github.com/marcelofabri)

* HTML reports now display a relative path to files.  
  [Jamie Edge](https://github.com/JamieEdge)

* `colon` rule now validates colon position in dictionaries too. You can disable
  this new validation with the `apply_to_dictionaries` configuration.  
  [Marcelo Fabri](https://github.com/marcelofabri)
  [#603](https://github.com/realm/SwiftLint/issues/603)

* Add `first_where` opt-in rule that warns against using
  `.filter { /* ... */ }.first` in collections, as
  `.first(where: { /* ... */ })` is often more efficient.  
  [Marcelo Fabri](https://github.com/marcelofabri)
  [#1005](https://github.com/realm/SwiftLint/issues/1005)

##### Bug Fixes

* `FunctionParameterCountRule` also ignores generic initializers.  
  [Mauricio Hanika](https://github.com/mAu888)

* Grammar checks.  
  [Michael Helmbrecht](https://github.com/mrh-is)

* Fix the validity and styling of the HTML reporter.  
  [Jamie Edge](https://github.com/JamieEdge)

* Fix false positive in `empty_parentheses_with_trailing_closure` rule.  
  [Marcelo Fabri](https://github.com/marcelofabri)
  [#1021](https://github.com/realm/SwiftLint/issues/1021)

* Fix false positive in `switch_case_on_newline` when switching
  over a selector.  
  [Marcelo Fabri](https://github.com/marcelofabri)
  [#1020](https://github.com/realm/SwiftLint/issues/1020)

* Fix crash in `closure_parameter_position` rule.  
  [Marcelo Fabri](https://github.com/marcelofabri)
  [#1026](https://github.com/realm/SwiftLint/issues/1026)

* Fix false positive in `operator_usage_whitespace` rule when
  using image literals.  
  [Marcelo Fabri](https://github.com/marcelofabri)
  [#1028](https://github.com/realm/SwiftLint/issues/1028)

## 0.14.0: Super Awesome Retractable Drying Rack

##### Breaking

* SwiftLint now requires Xcode 8.x and Swift 3.x to build.
  APIs have not yet been adapted to conform to the Swift 3 API Design
  Guidelines but will shortly.  
  [JP Simard](https://github.com/jpsim)
  [Norio Nomura](https://github.com/norio-nomura)

##### Enhancements

* Now builds and passes most tests on Linux using the Swift Package Manager with
  Swift 3. This requires `libsourcekitdInProc.so` to be built and located in
  `/usr/lib`, or in another location specified by the `LINUX_SOURCEKIT_LIB_PATH`
  environment variable. A preconfigured Docker image is available on Docker Hub
  by the ID of `norionomura/sourcekit:302`.  
  [JP Simard](https://github.com/jpsim)
  [Norio Nomura](https://github.com/norio-nomura)
  [#732](https://github.com/realm/SwiftLint/issues/732)

* Add `dynamic_inline` rule to discourage combination of `@inline(__always)`
  and `dynamic` function attributes.  
  [Daniel Duan](https://github.com/dduan)

* Add `number_separator` opt-in rule that enforces that underscores are
  used as thousand separators in large numbers.  
  [Marcelo Fabri](https://github.com/marcelofabri)
  [#924](https://github.com/realm/SwiftLint/issues/924)

* Add `file_header` opt-in rule that warns when a file contains a
  copyright comment header, such as the one Xcode adds by default.  
  [Marcelo Fabri](https://github.com/marcelofabri)
  [#844](https://github.com/realm/SwiftLint/issues/844)

* `FunctionParameterCountRule` now ignores initializers.  
  [Denis Lebedev](https://github.com/garnett)
  [#544](https://github.com/realm/SwiftLint/issues/544)

* Add `EmojiReporter`: a human friendly reporter.  
  [Michał Kałużny](https://github.com/justMaku)

* Add `redundant_string_enum_value` rule that warns against String enums
  with redundant value assignments.  
  [Marcelo Fabri](https://github.com/marcelofabri)
  [#946](https://github.com/realm/SwiftLint/issues/946)

* Add `attributes` opt-in rule which validates if an attribute (`@objc`,
  `@IBOutlet`, `@discardableResult`, etc) is in the right position:
    - If the attribute is `@IBAction` or `@NSManaged`, it should always be on
    the same line as the declaration
    - If the attribute has parameters, it should always be on the line above
    the declaration
    - Otherwise:
      - if the attribute is applied to a variable, it should be on the same line
      - if it's applied to a type or function, it should be on the line above
      - if it's applied to an import (the only option is `@testable import`),
      it should be on the same line.
  You can also configure what attributes should be always on a new line or on
  the same line as the declaration with the `always_on_same_line` and
  `always_on_line_above` keys.  

  [Marcelo Fabri](https://github.com/marcelofabri)
  [#846](https://github.com/realm/SwiftLint/issues/846)

* Add `empty_parentheses_with_trailing_closure` rule that checks for
  empty parentheses after method call when using trailing closures.  
  [Marcelo Fabri](https://github.com/marcelofabri)
  [#885](https://github.com/realm/SwiftLint/issues/885)

* Add `closure_parameter_position` rule that validates that closure
  parameters are in the same line as the opening brace.  
  [Marcelo Fabri](https://github.com/marcelofabri)
  [#931](https://github.com/realm/SwiftLint/issues/931)

* `type_name` rule now validates `typealias` and `associatedtype` too.  
  [Marcelo Fabri](https://github.com/marcelofabri)
  [#49](https://github.com/realm/SwiftLint/issues/49)
  [#956](https://github.com/realm/SwiftLint/issues/956)

* Add `ProhibitedSuperRule` opt-in rule that warns about methods calling
  to super that should not, for example `UIViewController.loadView()`.  
  [Aaron McTavish](https://github.com/aamctustwo)
  [#970](https://github.com/realm/SwiftLint/issues/970)

* Add correctable `void_return` rule to validate usage of `-> Void`
  over `-> ()`.  
  [Marcelo Fabri](https://github.com/marcelofabri)
  [JP Simard](https://github.com/jpsim)
  [#964](https://github.com/realm/SwiftLint/issues/964)

* Add correctable `empty_parameters` rule to validate usage of `() -> `
  over `Void -> `.  
  [Marcelo Fabri](https://github.com/marcelofabri)
  [#573](https://github.com/realm/SwiftLint/issues/573)

* Add `operator_usage_whitespace` opt-in rule to validate that operators are
  surrounded by a single whitespace when they are being used.  
  [Marcelo Fabri](https://github.com/marcelofabri)
  [#626](https://github.com/realm/SwiftLint/issues/626)

* Add `unused_closure_parameter` correctable rule that validates if all closure
  parameters are being used. If a parameter is unused, it should be replaced by
  `_`.  
  [Marcelo Fabri](https://github.com/marcelofabri)
  [JP Simard](https://github.com/jpsim)
  [#982](https://github.com/realm/SwiftLint/issues/982)

* Add `unused_enumerated` rule that warns against unused indexes when using
  `.enumerated()` on a for loop, e.g. `for (_, foo) in bar.enumerated()`.  
  [Marcelo Fabri](https://github.com/marcelofabri)
  [#619](https://github.com/realm/SwiftLint/issues/619)

##### Bug Fixes

* Fix `weak_delegate` rule reporting a violation for variables containing
  but not ending in `delegate`.  
  [Phil Webster](https://github.com/philwebster)

* Fix `weak_delegate` rule reporting a violation for variables in protocol
  declarations.  
  [Marcelo Fabri](https://github.com/marcelofabri)
  [#934](https://github.com/realm/SwiftLint/issues/934)

* Fix `trailing_comma` rule reporting a violation for commas in comments.  
  [Marcelo Fabri](https://github.com/marcelofabri)
  [#940](https://github.com/realm/SwiftLint/issues/940)

* Fix XML reporters not escaping characters.  
  [Fabian Ehrentraud](https://github.com/fabb)
  [#968](https://github.com/realm/SwiftLint/issues/968)

* Fix specifying multiple rule identifiers in comment commands.  
  [JP Simard](https://github.com/jpsim)
  [#976](https://github.com/realm/SwiftLint/issues/976)

* Fix invalid CSS in HTML reporter template.  
  [Aaron McTavish](https://github.com/aamctustwo)
  [#981](https://github.com/realm/SwiftLint/issues/981)

* Fix crash when correcting `statement_position` rule when there are
  multi-byte characters in the file.  
  [Marcelo Fabri](https://github.com/marcelofabri)

## 0.13.2: Light Cycle

##### Breaking

* None.

##### Enhancements

* `TrailingCommaRule` now only triggers when a declaration is multi-line
  when using `mandatory_comma: true`.  
  [Marcelo Fabri](https://github.com/marcelofabri)
  [#910](https://github.com/realm/SwiftLint/issues/910)
  [#911](https://github.com/realm/SwiftLint/issues/911)

##### Bug Fixes

* Fix `MarkRule` reporting a violation for `// MARK: -`, which is valid.  
  [JP Simard](https://github.com/jpsim)
  [#778](https://github.com/realm/SwiftLint/issues/778)

## 0.13.1: Heavy Cycle

##### Breaking

* None.

##### Enhancements

* Add `ImplicitGetterRule` to warn against using `get` on computed read-only
  properties.  
  [Marcelo Fabri](https://github.com/marcelofabri)
  [#57](https://github.com/realm/SwiftLint/issues/57)

* Add `WeakDelegateRule` rule to enforce delegate instance variables to be
  marked as `weak`.  
  [Olivier Halligon](https://github.com/AliSoftware)

* Add `SyntacticSugar` rule that enforces that shorthanded syntax should be
  used when possible, for example `[Int]` instead of `Array<Int>`.  
  [Marcelo Fabri](https://github.com/marcelofabri)
  [#319](https://github.com/realm/SwiftLint/issues/319)

* Allow specifying multiple rule identifiers in comment commands. For example,
  `// swiftlint:disable:next force_cast force_try`. Works with all command types
  (`disable`/`enable`) and modifiers (`next`, `this`, `previous` or blank).  
  [JP Simard](https://github.com/jpsim)
  [#861](https://github.com/realm/SwiftLint/issues/861)

* Add `NimbleOperatorRule` opt-in rule that enforces using
  [operator overloads](https://github.com/Quick/Nimble/#operator-overloads)
  instead of free matcher functions when using
  [Nimble](https://github.com/Quick/Nimble).  
  [Marcelo Fabri](https://github.com/marcelofabri)
  [#881](https://github.com/realm/SwiftLint/issues/881)

* `closure_spacing` rule now accepts empty bodies with a space.  
  [Marcelo Fabri](https://github.com/marcelofabri)
  [#875](https://github.com/realm/SwiftLint/issues/875)

* Add `TrailingCommaRule` to enforce/forbid trailing commas in arrays and
  dictionaries. The default is to forbid them, but this can be changed with
  the `mandatory_comma` configuration.  
  [Marcelo Fabri](https://github.com/marcelofabri)
  [#883](https://github.com/realm/SwiftLint/issues/883)

* Add support for `fileprivate` in `PrivateOutletRule` and
  `PrivateUnitTestRule`.  
  [Marcelo Fabri](https://github.com/marcelofabri)
  [#781](https://github.com/realm/SwiftLint/issues/781)
  [#831](https://github.com/realm/SwiftLint/issues/831)

* Make `MarkRule` correctable.  
  [kohtenko](https://github.com/kohtenko)

##### Bug Fixes

* Rule out a few invalid `@IBInspectable` cases in `valid_ibinspectable`.  
  [Daniel Duan](https://github.com/dduan)

* Fix a few edge cases where malformed `MARK:` comments wouldn't trigger a
  violation.  
  [JP Simard](https://github.com/jpsim)
  [#805](https://github.com/realm/SwiftLint/issues/805)

* Now lints single files passed to `--path` even if this file is excluded
  from the configuration file (`.swiftlint.yml`).  
  [JP Simard](https://github.com/jpsim)

* Fixed error severity configuration in `colon` rule.  
  [Marcelo Fabri](https://github.com/marcelofabri)
  [#863](https://github.com/realm/SwiftLint/issues/863)

* `switch_case_on_newline` rule should ignore trailing comments.  
  [Marcelo Fabri](https://github.com/marcelofabri)
  [#874](https://github.com/realm/SwiftLint/issues/874)

* `switch_case_on_newline` rule shouldn't trigger on enums.  
  [Marcelo Fabri](https://github.com/marcelofabri)
  [#878](https://github.com/realm/SwiftLint/issues/878)

* Fix regex bug in Comma Rule causing some violations to not be triggered
  when there were consecutive violations in the same expression.  
  [Savio Figueiredo](https://github.com/sadefigu)
  [#872](https://github.com/realm/SwiftLint/issues/872)

## 0.13.0: MakeYourClothesCleanAgain

##### Breaking

* None.

##### Enhancements

* Add `ignores_comment` configuration for `trailing_whitespace` rule.  
  [Javier Hernández](https://github.com/jaherhi)
  [#576](https://github.com/realm/SwiftLint/issues/576)

* Added HTML reporter, identifier is `html`.  
  [Johnykutty Mathew](https://github.com/Johnykutty)

* Add `SuperCallRule` opt-in rule that warns about methods not calling to super.  
  [Angel G. Olloqui](https://github.com/angelolloqui)
  [#803](https://github.com/realm/SwiftLint/issues/803)

* Add `RedundantNilCoalesingRule` opt-in rule that warns against `?? nil`.  
  [Daniel Beard](https://github.com/daniel-beard)
  [#764](https://github.com/realm/SwiftLint/issues/764)

* Added opt-in rule to makes closure expressions spacing consistent.  
  [J. Cheyo Jimenez](https://github.com/masters3d)
  [#770](https://github.com/realm/SwiftLint/issues/770)

* Adds `allow_private_set` configuration for the `private_outlet` rule.  
  [Rohan Dhaimade](https://github.com/HaloZero)

* Swift 2.3 support.  
  [Norio Nomura](https://github.com/norio-nomura),
  [Syo Ikeda](https://github.com/ikesyo)

* Color literals count as single characters to avoid unintentional line length
  violations.  
  [Jonas](https://github.com/VFUC)
  [#742](https://github.com/realm/SwiftLint/issues/742)

* Add `SwitchCaseOnNewlineRule` opt-in rule that enforces a newline after
  `case pattern:` in a `switch`.  
  [Marcelo Fabri](https://github.com/marcelofabri)
  [#681](https://github.com/realm/SwiftLint/issues/681)

* Add `ValidIBInspectableRule` rule that checks if `@IBInspectable` declarations
  are valid. An `@IBInspectable` is valid if:
  * It's declared as a `var` (not `let`)
  * Its type is explicit (not inferred)
  * Its type is one of the
  [supported types](http://help.apple.com/xcode/mac/8.0/#/devf60c1c514)  

  [Marcelo Fabri](https://github.com/marcelofabri)
  [#756](https://github.com/realm/SwiftLint/issues/756)

* Add `ExplicitInitRule` opt-in rule to discourage calling `init` directly.  
  [Matt Taube](https://github.com/mtaube)
  [#715](https://github.com/realm/SwiftLint/pull/715)

##### Bug Fixes

* Fixed whitespace being added to TODO messages.  
  [W. Bagdon](https://github.com/wbagdon)
  [#792](https://github.com/realm/SwiftLint/issues/792)

* Fixed regex bug in Vertical Whitespace Rule by using SourceKitten instead.
  The rule now enabled by default again (no longer opt-in).  
  [J. Cheyo Jimenez](https://github.com/masters3d)
  [#772](https://github.com/realm/SwiftLint/issues/772)

* Correctable rules no longer apply corrections if the rule is locally disabled.  
  [J. Cheyo Jimenez](https://github.com/masters3d)  
  [#601](https://github.com/realm/SwiftLint/issues/601)

* Fixed regex bug in Mark Rule where MARK could not be used with only a hyphen
  but no descriptive text: `// MARK: -`.  
  [Ruotger Deecke](https://github.com/roddi)
  [#778](https://github.com/realm/SwiftLint/issues/778)

* Fixed: Private unit test rule not scoped to test classes.  
  Fixed: Private unit test rule config is ignored if regex is missing.  
  [Cristian Filipov](https://github.com/cfilipov)
  [#786](https://github.com/realm/SwiftLint/issues/786)

* Fixed: `ConditionalReturnsOnNewline` now respects severity configuration.  
  [Rohan Dhaimade](https://github.com/HaloZero)
  [#783](https://github.com/realm/SwiftLint/issues/783)

* Fixed: `ConditionalReturnsOnNewline` now checks if `return` is a keyword,
  avoiding false positives.  
  [Marcelo Fabri](https://github.com/marcelofabri)
  [#784](https://github.com/realm/SwiftLint/issues/784)

* `ForceUnwrappingRule` did not recognize force unwraps in return statements
  using subscript.  
  [Norio Nomura](https://github.com/norio-nomura)
  [#813](https://github.com/realm/SwiftLint/issues/813)  

## 0.12.0: Vertical Laundry

##### Breaking

* Fixed: SwiftLint assumes paths in the YAML config file are relative to the
  current directory even when `--path` is passed as an argument.  
  [Cristian Filipov](https://github.com/cfilipov)

##### Enhancements

* Add `--enable-all-rules` CLI option to `lint` command to facilitate running
  all rules, even opt-in and disabled ones, ignoring `whitelist_rules`.
  [JP Simard](https://github.com/jpsim)
  [#1170](https://github.com/realm/SwiftLint/issues/1170)

##### Bug Fixes

* Made Vertical Whitespace Rule added in 0.11.2 opt-in due to performance
  issues.  
  [JP Simard](https://github.com/jpsim)
  [#772](https://github.com/realm/SwiftLint/issues/772)

## 0.11.2: Communal Clothesline

This release has seen a phenomenal uptake in community contributions!

##### Breaking

* None.

##### Enhancements

* Add `MarkRule` rule to enforce `// MARK` syntax.  
  [Krzysztof Rodak](https://github.com/krodak)
  [#749](https://github.com/realm/SwiftLint/issues/749)

* Add `PrivateOutletRule` opt-in rule to enforce `@IBOutlet`
  instance variables to be `private`.  
  [Olivier Halligon](https://github.com/AliSoftware)

* Add content of the todo statement to message.  
  [J. Cheyo Jimenez](https://github.com/masters3d)
  [#478](https://github.com/realm/SwiftLint/issues/478)

* Add `LegacyNSGeometryFunctionsRule` rule. Add `NSSize`, `NSPoint`, and
  `NSRect` constants and constructors to existing rules.  
  [David Rönnqvist](https://github.com/d-ronnqvist)

* Added Vertical Whitespace Rule.  
  [J. Cheyo Jimenez](https://github.com/masters3d)
  [#548](https://github.com/realm/SwiftLint/issues/548)

* Removed ConditionalBindingCascadeRule.  
  [J. Cheyo Jimenez](https://github.com/masters3d)
  [#701](https://github.com/realm/SwiftLint/issues/701)

* Allow setting `flexible_right_spacing` configuration for the `colon` rule.  
  [Shai Mishali](https://github.com/freak4pc)
  [#730](https://github.com/realm/SwiftLint/issues/730)

* Add Junit reporter.  
  [Matthew Ellis](https://github.com/matthewellis)

* LeadingWhitespaceRule is now auto correctable.  
  [masters3d](https://github.com/masters3d)

* Add included regex for custom rules to control what files are processed.  
  [bootstraponline](https://github.com/bootstraponline)
  [#689](https://github.com/realm/SwiftLint/issues/689)

* Add rule to check for private unit tests (private unit tests don't get run
  by XCTest).  
  [Cristian Filipov](https://github.com/cfilipov)

* Add configuration for setting a warning threshold.  
  [woodhamgh](https://github.com/woodhamgh)
  [696](https://github.com/realm/SwiftLint/issues/696)

* Adds 'ConditionalReturnsOnNewLineRule' rule.  
  [Rohan Dhaimade](https://github.com/HaloZero)

* Made `- returns:` doc optional for initializers.  
  [Mohpor](https://github.com/mohpor)
  [#557](https://github.com/realm/SwiftLint/issues/557)

##### Bug Fixes

* Fixed CustomRule Regex.  
  [J. Cheyo Jimenez](https://github.com/masters3d)
  [#717](https://github.com/realm/SwiftLint/issues/717)
  [#726](https://github.com/realm/SwiftLint/issues/726)

* Allow disabling custom rules in code.  
  [J. Cheyo Jimenez](https://github.com/masters3d)
  [#515](https://github.com/realm/SwiftLint/issues/515)

* Fix LegacyConstructorRule when using variables instead of numbers.  
  [Sarr Blaise](https://github.com/bsarr007)
  [#646](https://github.com/realm/SwiftLint/issues/646)

* Fix force_unwrapping false positive inside strings.  
  [Daniel Beard](https://github.com/daniel-beard)
  [#721](https://github.com/realm/SwiftLint/issues/721)

## 0.11.1: Cuddles... Or Else!

##### Breaking

* None.

##### Enhancements

* Added `statement_mode` configuration to  the `statement_position` rule. The   
  `default` mode keeps the current SwiftLint behavior of keeping `else` and
  `catch` statements on the same line as the closing brace before them. The
  `uncuddled_else`configuration requires the `else` and `catch` to be on a new
  line with the same leading whitespace as the brace.  
  [Mike Skiba](https://github.com/ateliercw)
  [#651](https://github.com/realm/SwiftLint/issues/651)

##### Bug Fixes

* Remove extraneous argument label added in LegacyCGGeometryFunctionsRule
  autocorrect.  
  [Sarr Blaise](https://github.com/bsarr007)
  [643](https://github.com/realm/SwiftLint/issues/643)

## 0.11.0: Laundromat Format

##### Breaking

* Now `type_name` allows lowercase enum values to match the Swift API Design
  Guidelines.  
  [Jorge Bernal](https://github.com/koke)
  [#654](https://github.com/realm/SwiftLint/issues/654)

* Embedding frameworks needed by `swiftlint` was moved from
  SwiftLintFramework Xcode target to the swiftlint target.
  The `SwiftLintFramework.framework` product built by the
  SwiftLintFramework target no longer contains unnecessary frameworks or
  multiple copies of the Swift libraries.  
  [Norio Nomura](https://github.com/norio-nomura)

##### Enhancements

* Add `--format` option to `autocorrect` command which re-indents Swift files
  much like pasting into Xcode would. This option isn't currently configurable,
  but that can change if users request it.  
  [JP Simard](https://github.com/jpsim)

* Improve error messages for invalid configuration files.  
  [Brian Hardy](https://github.com/lyricsboy)

* Added the user-configurable option `ignores_empty_lines` to the
  `trailing_whitespace` rule. It can be used to control whether the
  `TrailingWhitespaceRule` should report and correct whitespace-indented empty
  lines. Defaults to `false`. Added unit tests.  
  [Reimar Twelker](https://github.com/raginmari)

##### Bug Fixes

* Fix false positive in conditional binding cascade violation.  
  [Norio Nomura](https://github.com/norio-nomura)
  [#642](https://github.com/realm/SwiftLint/issues/642)

* Another conditional binding fix, this time for enum that has two parameters
  or an if statement with two case tests.  
  [Andrew Rahn](https://github.com/paddlefish)
  [#667](https://github.com/realm/SwiftLint/issues/667)

* Fix regression in CommaRule ignoring violations when the comma is followed
  by a comment.  
  [Norio Nomura](https://github.com/norio-nomura)
  [#683](https://github.com/realm/SwiftLint/issues/683)

## 0.10.0: `laundry-select` edition

##### Breaking

* None.

##### Enhancements

* Now `libclang.dylib` and `sourcekitd.framework` are dynamically loaded at
  runtime by SourceKittenFramework to use the versions included in the Xcode
  version specified by `xcode-select -p` or custom toolchains.  
  [Norio Nomura](https://github.com/norio-nomura)
  [#167](https://github.com/jpsim/SourceKitten/issues/167)

* Add `LegacyCGGeometryFunctionsRule` rule.  
  [Sarr Blaise](https://github.com/bsarr007)
  [#625](https://github.com/realm/SwiftLint/issues/625)

* SwiftLint no longer crashes when SourceKitService crashes.  
  [Norio Nomura](https://github.com/norio-nomura)

* Rewrite `conditional_binding_cascade` rule.  
  [Norio Nomura](https://github.com/norio-nomura)
  [#617](https://github.com/realm/SwiftLint/issues/617)

* Add autocorrect for `ReturnArrowWhitespaceRule`.  
  [Craig Siemens](https://github.com/CraigSiemens)

##### Bug Fixes

* Failed to launch swiftlint when Xcode.app was placed at non standard path.  
  [Norio Nomura](https://github.com/norio-nomura)
  [#593](https://github.com/realm/SwiftLint/issues/593)

* `ClosingBraceRule` no longer triggers across line breaks.  
  [Josh Friend](https://github.com/joshfriend)
  [#592](https://github.com/realm/SwiftLint/issues/592)

* `LegacyConstantRule` and `LegacyConstructorRule` failed to `autocorrect`.  
  [Norio Nomura](https://github.com/norio-nomura)
  [#623](https://github.com/realm/SwiftLint/issues/623)

## 0.9.2: Multiple Exhaust Codes

##### Breaking

* None.

##### Enhancements

* Return different exit codes to distinguish between types of errors:
  * 0: No errors, maybe warnings in non-strict mode
  * 1: Usage or system error
  * 2: Style violations of severity "Error"
  * 3: No style violations of severity "Error", but violations of severity
       "warning" with `--strict`  
  [JP Simard](https://github.com/jpsim)
  [#166](https://github.com/realm/SwiftLint/issues/166)

* `VariableNameRule` now accepts symbols starting with more than one uppercase
  letter to allow for names like XMLString or MIMEType.  
  [Erik Aigner](https://github.com/eaigner)
  [#566](https://github.com/realm/SwiftLint/issues/566)

##### Bug Fixes

* Avoid overwriting files whose contents have not changed.  
  [Neil Gall](https://github.com/neilgall)
  [#574](https://github.com/realm/SwiftLint/issues/574)

* Fix `CommaRule` mismatch between violations and corrections.  
  [Norio Nomura](https://github.com/norio-nomura)
  [#466](https://github.com/realm/SwiftLint/issues/466)

* Fix more false positives in `ForceUnwrappingRule`.  
  [Norio Nomura](https://github.com/norio-nomura)
  [#546](https://github.com/realm/SwiftLint/issues/546)
  [#547](https://github.com/realm/SwiftLint/issues/547)

## 0.9.1: Air Duct Cleaning

##### Breaking

* None.

##### Enhancements

* None.

##### Bug Fixes

* Fix force unwrap rule missed cases with quotes.  
  [Norio Nomura](https://github.com/norio-nomura)
  [#535](https://github.com/realm/SwiftLint/issues/535)

* Fix issues with nested `.swiftlint.yml` file resolution.  
  [Norio Nomura](https://github.com/norio-nomura)
  [#543](https://github.com/realm/SwiftLint/issues/543)

## 0.9.0: Appliance Maintenance

##### Breaking

* `Linter.reporter` has been removed and `Configuration.reporterFromString(_:)`
  has been renamed to a free function: `reporterFromString(_:)`.  
  [JP Simard](https://github.com/jpsim)

* `_ConfigProviderRule` & `ConfigurableRule` have been removed and their
  requirements have been moved to `Rule`.  
  [JP Simard](https://github.com/jpsim)

* `Configuration(path:optional:silent)` has been changed to
  `Configuration(path:rootPath:optional:quiet:)`.  
  [JP Simard](https://github.com/jpsim)

* The static function `Configuration.rulesFromDict(_:ruleList:)` has been moved
  to an instance method: `RuleList.configuredRulesWithDictionary(_:)`.  
  [JP Simard](https://github.com/jpsim)

* The `rules` parameter in the `Configuration` initializer has been renamed to
  `configuredRules`.  
  [JP Simard](https://github.com/jpsim)

* Removed a large number of declarations from the public SwiftLintFramework API.
  This is being done to minimize the API surface area in preparation of a 1.0
  release. See [#507](https://github.com/realm/SwiftLint/pull/507) for a
  complete record of this change.  
  [JP Simard](https://github.com/jpsim)
  [#479](https://github.com/realm/SwiftLint/issues/479)

* All instances of the abbreviation "config" in the API have been expanded to
  "configuration". The `--config` command line parameter and
  `use_nested_configs` configuration key are unaffected.  
  [JP Simard](https://github.com/jpsim)

* The `use_nested_configs` configuration key has been deprecated and its value
  is now ignored. Nested configuration files are now always considered.  
  [JP Simard](https://github.com/jpsim)

##### Enhancements

* `swiftlint lint` now accepts an optional `--reporter` parameter which
  overrides existing `reporter` values in the configuration file. Choose between
  `xcode` (default), `json`, `csv` or `checkstyle`.  
  [JP Simard](https://github.com/jpsim)
  [#440](https://github.com/realm/SwiftLint/issues/440)

* `swiftlint rules` now shows a configuration description for all rules.  
  [JP Simard](https://github.com/jpsim)

* `lint` and `autocorrect` commands now accept a `--quiet` flag that prevents
  status messages like 'Linting <file>' & 'Done linting' from being logged.  
  [JP Simard](https://github.com/jpsim)
  [#386](https://github.com/realm/SwiftLint/issues/386)

* All top-level keys in a configuration file that accept an array now also
  accept a single value.  
  e.g. `included: Source` is equivalent to `included:\n  - Source`.  
  [JP Simard](https://github.com/jpsim)
  [#120](https://github.com/realm/SwiftLint/issues/120)

* Improve performance of `FunctionParameterCountRule`.  
  [Norio Nomura](https://github.com/norio-nomura)

* Improve performance of `ColonRule`.  
  [Norio Nomura](https://github.com/norio-nomura)

##### Bug Fixes

* Fix case sensitivity of keywords for `valid_docs`.  
  [Ankit Aggarwal](https://github.com/aciidb0mb3r)
  [#298](https://github.com/realm/SwiftLint/issues/298)

* Fixed inconsistencies between violations & corrections in
  `StatementPositionRule`.  
  [JP Simard](https://github.com/jpsim)
  [#466](https://github.com/realm/SwiftLint/issues/466)

* A warning will now be logged when invalid top-level keys are included in the
  configuration file.  
  [JP Simard](https://github.com/jpsim)
  [#120](https://github.com/realm/SwiftLint/issues/120)

* Fixed `LegacyConstructorRule` from correcting legacy constructors in string
  literals.  
  [JP Simard](https://github.com/jpsim)
  [#466](https://github.com/realm/SwiftLint/issues/466)

* Fixed an issue where `variable_name` or `type_name` would always report a
  violation when configured with only a `warning` value on either `min_length`
  or `max_length`.  
  [JP Simard](https://github.com/jpsim)
  [#522](https://github.com/realm/SwiftLint/issues/522)

## 0.8.0: High Heat

##### Breaking

* Setting only warning on `SeverityLevelsConfig` rules now disables the error
  value.  
  [Robin Kunde](https://github.com/robinkunde)
  [#409](https://github.com/realm/SwiftLint/issues/409)

* `enabled_rules` has been renamed to `opt_in_rules`.  
  [Daniel Beard](https://github.com/daniel-beard)

##### Enhancements

* Add `whitelist_rules` rule whitelists in config files.  
  [Daniel Beard](https://github.com/daniel-beard)
  [#256](https://github.com/realm/SwiftLint/issues/256)

* Improve performance of `ColonRule`, `LineLengthRule` & `syntaxKindsByLine`.  
  [Norio Nomura](https://github.com/norio-nomura)

* Add command to display rule description:
  `swiftlint rules <rule identifier>`.  
  [Tony Li](https://github.com/crazytonyli)
  [#392](https://github.com/realm/SwiftLint/issues/392)

* Add `FunctionParameterCountRule`.  
  [Denis Lebedev](https://github.com/garnett)
  [#415](https://github.com/realm/SwiftLint/issues/415)

* Measure complexity of nested functions separately in
  `CyclomaticComplexityRule`.  
  [Denis Lebedev](https://github.com/garnett)
  [#424](https://github.com/realm/SwiftLint/issues/424)

* Added exception for multi-line `if`/`guard`/`while` conditions to allow
  opening brace to be on a new line in `OpeningBraceRule`.  
  [Scott Hoyt](https://github.com/scottrhoyt)
  [#355](https://github.com/realm/SwiftLint/issues/355)

* The `rules` command now prints a table containing values for: `identifier`,
  `opt-in`, `correctable`, `enabled in your config` & `configuration`.  
  [JP Simard](https://github.com/jpsim)
  [#392](https://github.com/realm/SwiftLint/issues/392)

* Reduce maximum memory usage.  
  [Norio Nomura](https://github.com/norio-nomura)

##### Bug Fixes

* Fix more false positives in `ValidDocsRule`.  
  [diogoguimaraes](https://github.com/diogoguimaraes)
  [#451](https://github.com/realm/SwiftLint/issues/451)

* Fix `trailing_newline` autocorrect to handle more than one violation per
  line.  
  [Daniel Beard](https://github.com/daniel-beard)
  [#465](https://github.com/realm/SwiftLint/issues/465)

* Fix complexity measurement for switch statements in `CyclomaticComplexityRule`.  
  [Denis Lebedev](https://github.com/garnett)
  [#461](https://github.com/realm/SwiftLint/issues/461)

## 0.7.2: Appliance Manual

##### Breaking

* None.

##### Enhancements

* None.

##### Bug Fixes

* Fix several false positives in `ValidDocsRule`.  
  [diogoguimaraes](https://github.com/diogoguimaraes)
  [#375](https://github.com/realm/SwiftLint/issues/375)

## 0.7.1: Delicate Cycle

##### Breaking

* None.

##### Enhancements

* Improve performance of `MissingDocsRule`.  
  [Norio Nomura](https://github.com/norio-nomura)

* Added `CustomRules`.  
  [Scott Hoyt](https://github.com/scottrhoyt)  
  [#123](https://github.com/realm/SwiftLint/issues/123)

* Added opt-in `ForceUnwrappingRule` to issue warnings for all forced
  unwrappings.  
  [Benjamin Otto](https://github.com/Argent)
  [#55](https://github.com/realm/SwiftLint/issues/55)

##### Bug Fixes

* Fix several false positives in `ValidDocsRule`.  
  [diogoguimaraes](https://github.com/diogoguimaraes)
  [#375](https://github.com/realm/SwiftLint/issues/375)

## 0.7.0: Automatic Permanent Press

##### Breaking

* Replaced all uses of `XPCDictionary` with
  `[String: SourceKitRepresentable]`.  
  [JP Simard](https://github.com/jpsim)

* `VariableNameMinLengthRule` and `VariableNameMaxLengthRule` have been
  removed. `VariableNameRule` now has this functionality.  
  [Scott Hoyt](https://github.com/scottrhoyt)

* `ViolationLevelRule` has been removed. This functionality is now provided
  by `ConfigProviderRule` and `SeverityLevelsConfig`.  
  [Scott Hoyt](https://github.com/scottrhoyt)

##### Enhancements

* `TypeBodyLengthRule` now does not count comment or whitespace lines.  
  [Marcelo Fabri](https://github.com/marcelofabri)
  [#369](https://github.com/realm/SwiftLint/issues/369)

* `FunctionBodyLengthRule` now does not count comment or whitespace lines.  
  [Marcelo Fabri](https://github.com/marcelofabri)
  [#258](https://github.com/realm/SwiftLint/issues/258)

* All `Rule`s are now configurable in at least their severity: `SeverityConfig`.  
  [Scott Hoyt](https://github.com/scottrhoyt)
  [#371](https://github.com/realm/SwiftLint/issues/371)
  [#130](https://github.com/realm/SwiftLint/issues/130)
  [#268](https://github.com/realm/SwiftLint/issues/268)

* `TypeNameRule` and `VariableNameRule` conform to `ConfigProviderRule` using
  `NameConfig` to support `min_length`, `max_length`, and `excluded` names.  
  [Scott Hoyt](https://github.com/scottrhoyt)
  [#388](https://github.com/realm/SwiftLint/issues/388)
  [#259](https://github.com/realm/SwiftLint/issues/259)
  [#191](https://github.com/realm/SwiftLint/issues/191)

* Add `CyclomaticComplexityRule`.  
  [Denis Lebedev](https://github.com/garnett)

##### Bug Fixes

* Fix crash caused by infinite recursion when using nested config files.  
  [JP Simard](https://github.com/jpsim)
  [#368](https://github.com/realm/SwiftLint/issues/368)

* Fix crash when file contains NULL character.  
  [Norio Nomura](https://github.com/norio-nomura)
  [#379](https://github.com/realm/SwiftLint/issues/379)

## 0.6.0: Steam Cycle

##### Breaking

* `ParameterizedRule` is removed. Use `ConfigurableRule` instead.  
  [Scott Hoyt](https://github.com/scottrhoyt)
  [#353](https://github.com/realm/SwiftLint/issues/353)

* To activate a `Rule`, it must be added to the global `masterRuleList`.  
  [Scott Hoyt](https://github.com/scottrhoyt)

##### Enhancements

* `ConfigurableRule` protocol allows for improved rule configuration. See
  `CONTRIBUTING` for more details.  
  [Scott Hoyt](https://github.com/scottrhoyt)
  [#303](https://github.com/realm/SwiftLint/issues/303)

* `VariableNameMinLengthRule` now supports excluding certain variable names
  (e.g. "id").  
  [Scott Hoyt](https://github.com/scottrhoyt)
  [#231](https://github.com/realm/SwiftLint/issues/231)

* `ViolationLevelRule` provides default `ConfigurableRule` implementation for
  rules that only need integer error and warning levels.  
  [Scott Hoyt](https://github.com/scottrhoyt)

* Add AutoCorrect for StatementPositionRule.  
  [Raphael Randschau](https://github.com/nicolai86)

* Add AutoCorrect for CommaRule.  
  [Raphael Randschau](https://github.com/nicolai86)

* Add AutoCorrect for LegacyConstructorRule.  
  [Raphael Randschau](https://github.com/nicolai86)

* Improve performance of `LineLengthRule`.  
  [Norio Nomura](https://github.com/norio-nomura)

* Add ConditionalBindingCascadeRule.  
  [Aaron McTavish](https://github.com/aamctustwo)
  [#202](https://github.com/realm/SwiftLint/issues/202)

* Opt-in rules are now supported.  
  [JP Simard](https://github.com/jpsim)
  [#256](https://github.com/realm/SwiftLint/issues/256)

* Add LegacyConstantRule.  
  [Aaron McTavish](https://github.com/aamctustwo)
  [#319](https://github.com/realm/SwiftLint/issues/319)

* Add opt-in rule to encourage checking `isEmpty` over comparing `count` to
  zero.  
  [JP Simard](https://github.com/jpsim)
  [#202](https://github.com/realm/SwiftLint/issues/202)

* Add opt-in "Missing Docs" rule to detect undocumented public declarations.  
  [JP Simard](https://github.com/jpsim)

##### Bug Fixes

* None.

## 0.5.6: Bug FixLint

##### Breaking

* None.

##### Enhancements

* Improve performance by reducing calls to SourceKit.  
  [Norio Nomura](https://github.com/norio-nomura)

##### Bug Fixes

* Fix homebrew deployment issues.  
  [Norio Nomura](https://github.com/norio-nomura)

* AutoCorrect for TrailingNewlineRule only removes at most one line.  
  [John Estropia](https://github.com/JohnEstropia)

* `valid_docs` did not detect tuple as return value.  
  [Norio Nomura](https://github.com/norio-nomura)
  [#324](https://github.com/realm/SwiftLint/issues/324)

* Escape strings when using CSV reporter.  
  [JP Simard](https://github.com/jpsim)

## 0.5.5: Magic Drying Fluff Balls™

<http://www.amazon.com/Magic-Drying-Fluff-Balls-Softening/dp/B001EIW1SG>

##### Breaking

* None.

##### Enhancements

* None.

##### Bug Fixes

* Always fail if a YAML configuration file was found but could not be parsed.  
  [JP Simard](https://github.com/jpsim)
  [#310](https://github.com/realm/SwiftLint/issues/310)

* Make commands with modifiers work for violations with line-only locations.  
  [JP Simard](https://github.com/jpsim)
  [#316](https://github.com/realm/SwiftLint/issues/316)


## 0.5.4: Bounce™

##### Breaking

* Remove `Location.init(file:offset:)` in favor of the more explicit
  `Location.init(file:byteOffset:)` & `Location.init(file:characterOffset:)`.  
  [JP Simard](https://github.com/jpsim)

##### Enhancements

* Add `checkstyle` reporter to generate XML reports in the Checkstyle 4.3
  format.
  [JP Simard](https://github.com/jpsim)
  [#277](https://github.com/realm/SwiftLint/issues/277)

* Support command comment modifiers (`previous`, `this` & `next`) to limit the
  command's scope to a single line.
  [JP Simard](https://github.com/jpsim)
  [#222](https://github.com/realm/SwiftLint/issues/222)

* Add nested `.swiftlint.yml` configuration support.  
  [Scott Hoyt](https://github.com/scottrhoyt)
  [#299](https://github.com/realm/SwiftLint/issues/299)

##### Bug Fixes

* Fix multibyte handling in many rules.  
  [JP Simard](https://github.com/jpsim)
  [#279](https://github.com/realm/SwiftLint/issues/279)

* Fix an `NSRangeException` crash.  
  [Norio Nomura](https://github.com/norio-nomura)
  [#294](https://github.com/realm/SwiftLint/issues/294)

* The `valid_docs` rule now handles multibyte characters.  
  [Norio Nomura](https://github.com/norio-nomura)
  [#295](https://github.com/realm/SwiftLint/issues/295)


## 0.5.3: Mountain Scent

##### Breaking

* None.

##### Enhancements

* Improve autocorrect for OpeningBraceRule.  
  [Yasuhiro Inami](https://github.com/inamiy)

* Add autocorrect for ColonRule.  
  [Brian Partridge](https://github.com/brianpartridge)

* Add ClosingBraceRule.  
  [Yasuhiro Inami](https://github.com/inamiy)

##### Bug Fixes

* Fix false positives in ValidDocsRule.  
  [JP Simard](https://github.com/jpsim)
  [#267](https://github.com/realm/SwiftLint/issues/267)

## 0.5.2: Snuggle™

##### Breaking

* None.

##### Enhancements

* Performance improvements & unicode fixes (via SourceKitten).  
  [Norio Nomura](https://github.com/norio-nomura)

##### Bug Fixes

* Fix `ValidDocsRule` false positive when documenting functions with closure
  parameters.  
  [diogoguimaraes](https://github.com/diogoguimaraes)
  [#267](https://github.com/realm/SwiftLint/issues/267)


## 0.5.1: Lint Tray Malfunction

##### Breaking

* None.

##### Enhancements

* None.

##### Bug Fixes

* Make linting faster than 0.5.0, but slower than 0.4.0  
  [Norio Nomura](https://github.com/norio-nomura)
  [#119](https://github.com/jpsim/SourceKitten/issues/119)

* Re-introduce `--use-script-input-files` option for `lint` & `autocorrect`
  commands. Should also fix some issues when running SwiftLint from an Xcode
  build phase.  
  [JP Simard](https://github.com/jpsim)
  [#264](https://github.com/realm/SwiftLint/issues/264)


## 0.5.0: Downy™

##### Breaking

* `init()` is no longer a member of the `Rule` protocol.

##### Enhancements

* Add legacy constructor rule.  
  [Marcelo Fabri](https://github.com/marcelofabri)
  [#202](https://github.com/realm/SwiftLint/issues/202)

* The `VariableNameRule` now allows variable names when the entire name is
  capitalized. This allows stylistic usage common in cases like `URL` and other
  acronyms.  
  [Marcelo Fabri](https://github.com/marcelofabri)
  [#161](https://github.com/realm/SwiftLint/issues/161)

* Add `autocorrect` command to automatically correct certain violations
  (currently only `trailing_newline`, `trailing_semicolon` &
  `trailing_whitespace`).  
  [JP Simard](https://github.com/jpsim)
  [#5](https://github.com/realm/SwiftLint/issues/5)

* Allow to exclude files from `included` directory with `excluded`.  
  [Michal Laskowski](https://github.com/michallaskowski)

##### Bug Fixes

* Statement position rule no longer triggers for non-keyword uses of `catch` and
  `else`.  
  [JP Simard](https://github.com/jpsim)
  [#237](https://github.com/realm/SwiftLint/issues/237)

* Fix issues with multi-byte characters.  
  [JP Simard](https://github.com/jpsim)
  [#234](https://github.com/realm/SwiftLint/issues/234)


## 0.4.0: Wrinkle Release

##### Breaking

* API: Rename RuleExample to RuleDescription, remove StyleViolationType and
  combine Rule().identifier and Rule().example into Rule.description.  
  [JP Simard](https://github.com/jpsim)
  [#183](https://github.com/realm/SwiftLint/issues/183)

##### Enhancements

* The `VariableNameRule` now allows capitalized variable names when they are
  declared static. This allows stylistic usage common in cases like
  `OptionSetType` subclasses.  
  [Will Fleming](https://github.com/wfleming)

* Add `VariableNameMaxLengthRule` and `VariableNameMinLengthRule` parameter
  rules. Remove length checks on `VariableNameRule`.  
  [Mickael Morier](https://github.com/mmorier)

* Add trailing semicolon rule.  
  [JP Simard](https://github.com/jpsim)

* Add force try rule.  
  [JP Simard](https://github.com/jpsim)

* Support linting from Input Files provided by Run Script Phase of Xcode with
  `--use-script-input-files`.  
  [Norio Nomura](https://github.com/norio-nomura)
  [#193](https://github.com/realm/SwiftLint/pull/193)

##### Bug Fixes

* All rules now print their identifiers in reports.  
  [JP Simard](https://github.com/jpsim)
  [#180](https://github.com/realm/SwiftLint/issues/180)

* `ControlStatementRule` now detects all violations.  
  [Mickael Morier](https://github.com/mmorier)
  [#187](https://github.com/realm/SwiftLint/issues/187)

* `ControlStatementRule` no longer triggers a violation for acceptable use of
  parentheses.  
  [Mickael Morier](https://github.com/mmorier)
  [#189](https://github.com/realm/SwiftLint/issues/189)

* Nesting rule no longer triggers a violation for enums nested one level deep.  
  [JP Simard](https://github.com/jpsim)
  [#190](https://github.com/realm/SwiftLint/issues/190)

* `ColonRule` now triggers a violation even if equal operator is collapse to
  type and value.  
  [Mickael Morier](https://github.com/mmorier)
  [#135](https://github.com/realm/SwiftLint/issues/135)

* Fix an issue where logs would be printed asynchronously over each other.  
  [JP Simard](https://github.com/jpsim)
  [#200](https://github.com/realm/SwiftLint/issues/200)


## 0.3.0: Wrinkly Rules

##### Breaking

* `swiftlint rules` now just prints a list of all available rules and their
  identifiers.

##### Enhancements

* Support for Swift 2.1.  
  [JP Simard](https://github.com/jpsim)

* Added `StatementPositionRule` to make sure that catch, else if and else
  statements are on the same line as closing brace preceding them and after one
  space.  
  [Alex Culeva](https://github.com/S2dentik)

* Added `Comma Rule` to ensure there is a single space after a comma.  
  [Alex Culeva](https://github.com/S2dentik)

* Add rule identifier to all linter reports.  
  [zippy1978](https://github.com/zippy1978)

* Add `OpeningBraceRule` to make sure there is exactly a space before opening
  brace and it is on the same line as declaration.
  [Alex Culeva](https://github.com/S2dentik)

* Print to stderr for all informational logs. Only reporter outputs is logged to
  stdout.  
  [JP Simard](https://github.com/jpsim)

* JSON and CSV reporters now only print at the very end of the linting
  process.  
  [JP Simard](https://github.com/jpsim)

* Add support for `guard` statements to ControlStatementRule.  
  [David Potter](https://github.com/Tableau-David-Potter)

* Lint parameter variables.  
  [JP Simard](https://github.com/jpsim)

##### Bug Fixes

* Custom reporters are now supported even when not running with `--use-stdin`.  
  [JP Simard](https://github.com/jpsim)
  [#151](https://github.com/realm/SwiftLint/issues/151)

* Deduplicate files in the current directory.  
  [JP Simard](https://github.com/jpsim)
  [#154](https://github.com/realm/SwiftLint/issues/154)


## 0.2.0: Tumble Dry

##### Breaking

* SwiftLint now exclusively supports Swift 2.0.  
  [JP Simard](https://github.com/jpsim)
  [#77](https://github.com/realm/SwiftLint/issues/77)

* `ViolationSeverity` now has an associated type of `String` and two members:
  `.Warning` and `.Error`.  
  [JP Simard](https://github.com/jpsim)
  [#113](https://github.com/realm/SwiftLint/issues/113)

##### Enhancements

* Configure SwiftLint via a YAML file:
  Supports `disabled_rules`, `included`, `excluded` and passing parameters to
  parameterized rules.
  Pass a configuration file path to `--config`, defaults to `.swiftlint.yml`.  
  [JP Simard](https://github.com/jpsim)
  [#1](https://github.com/realm/SwiftLint/issues/1)
  [#3](https://github.com/realm/SwiftLint/issues/3)
  [#20](https://github.com/realm/SwiftLint/issues/20)
  [#26](https://github.com/realm/SwiftLint/issues/26)

* Updated `TypeNameRule` and `VariableNameRule` to allow private type & variable
  names to start with an underscore.
  [JP Simard](https://github.com/jpsim)

* Disable and re-enable rules from within source code comments using
  `// swiftlint:disable $IDENTIFIER` and `// swiftlint:enable $IDENTIFIER`.  
  [JP Simard](https://github.com/jpsim)
  [#4](https://github.com/realm/SwiftLint/issues/4)

* Add `--strict` lint flag which makes the lint fail if there are any
  warnings.  
  [Keith Smiley](https://github.com/keith)

* Violations are now printed to stderr.  
  [Keith Smiley](https://github.com/keith)

* Custom reporters are now supported. Specify a value for the `reporter:` key in
  your configuration file. Available reporters are `xcode` (default), `json`,
  `csv`.  
  [JP Simard](https://github.com/jpsim)
  [#42](https://github.com/realm/SwiftLint/issues/42)

##### Bug Fixes

* Improve performance of `TrailingWhitespaceRule`.  
  [Keith Smiley](https://github.com/keith)

* Allow newlines in function return arrow.  
  [JP Simard](https://github.com/jpsim)


## 0.1.2: FabricSoftenerRule

##### Breaking

* None.

##### Enhancements

* Added `OperatorFunctionWhitespaceRule` to make sure that
  you use whitespace around operators when defining them.  
  [Akira Hirakawa](https://github.com/akirahrkw)
  [#60](https://github.com/realm/SwiftLint/issues/60)

* Added `ReturnArrowWhitespaceRule` to make sure that
  you have 1 space before return arrow and return type.  
  [Akira Hirakawa](https://github.com/akirahrkw)

* Support linting from standard input (use `--use-stdin`).  
  [JP Simard](https://github.com/jpsim)
  [#78](https://github.com/realm/SwiftLint/issues/78)

* Improve performance of `TrailingNewlineRule`.  
  [Keith Smiley](https://github.com/keith)

* Lint parentheses around switch statements.  
  [Keith Smiley](https://github.com/keith)

##### Bug Fixes

* None.


## 0.1.1: Top Loading

##### Breaking

* The `Rule` and `ASTRule` protocol members are now non-static.  
  [aarondaub](https://github.com/aarondaub)

* Split `Rule` into `Rule` and `ParameterizedRule` protocols.  
  [aarondaub](https://github.com/aarondaub)
  [#21](https://github.com/realm/SwiftLint/issues/21)

##### Enhancements

* Added a command line option `--path` to specify a path to lint.  
  [Lars Lockefeer](https://github.com/larslockefeer)
  [#16](https://github.com/realm/SwiftLint/issues/16)

* swiftlint now returns a non-zero error code when a warning of high-severity
  or above is found in the source files being linted.  
  [Pat Wallace](https://github.com/pawrsccouk)
  [#30](https://github.com/realm/SwiftLint/issues/30)

* Added `rules` command to display which rules are currently applied along
  with examples.  
  [Chris Eidhof](https://github.com/chriseidhof)

* Cache parsing to reduce execution time by more than 50%.  
  [Nikolaj Schumacher](https://github.com/nschum)

* Added `ControlStatementRule` to make sure that if/for/while/do statements
  do not wrap their conditionals in parentheses.  
  [Andrea Mazzini](https://github.com/andreamazz)

* Character position is now included in violation location where appropriate.  
  [JP Simard](https://github.com/jpsim)
  [#62](https://github.com/realm/SwiftLint/issues/62)

* The following rules now conform to `ASTRule`:
  FunctionBodyLength, Nesting, TypeBodyLength, TypeName, VariableName.  
  [JP Simard](https://github.com/jpsim)

##### Bug Fixes

* Trailing newline and file length violations are now displayed in Xcode.  
  [JP Simard](https://github.com/jpsim)
  [#43](https://github.com/realm/SwiftLint/issues/43)


## 0.1.0: Fresh Out Of The Dryer

First Version!<|MERGE_RESOLUTION|>--- conflicted
+++ resolved
@@ -31,7 +31,6 @@
 
 ##### Enhancements
 
-<<<<<<< HEAD
 * Make `trailing_comma` rule autocorrectable.  
   [Samuel Susla](https://github.com/sammy-SC)
   [#1326](https://github.com/realm/SwiftLint/issues/1326)
@@ -39,7 +38,6 @@
 * Performance improvements to `generic_type_name`,
   `redundant_nil_coalescing`, `mark`, `first_where` and
   `vertical_whitespace` rules.  
-=======
 * Add `implicitly_unwrapped_optional` opt-in rule that warns against using
   implicitly unwrapped optionals, except cases when this IUO is an IBOutlet.
   [Siarhei Fedartsou](https://github.com/SiarheiFedartsou)
@@ -47,7 +45,6 @@
 
 * Performance improvements to `generic_type_name`, `redundant_nil_coalescing`,
   `mark`, `first_where` and `vertical_whitespace` rules.
->>>>>>> 61b2c5b8
   [Marcelo Fabri](https://github.com/marcelofabri)
 
 * Add `discarded_notification_center_observer` rule that warns when the result
